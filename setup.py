'''
setup.py - a setup script
Copyright (C) 2022 Tetsumune KISO
Licensed under the Apache License, Version 2.0 (the "License");
you may not use this file except in compliance with the License.
You may obtain a copy of the License at
    http://www.apache.org/licenses/LICENSE-2.0
Unless required by applicable law or agreed to in writing, software
distributed under the License is distributed on an "AS IS" BASIS,
WITHOUT WARRANTIES OR CONDITIONS OF ANY KIND, either express or implied.
See the License for the specific language governing permissions and
limitations under the License.
Authors:
    Zsolt Horvath <zsolte@gmail.com>
'''

import pathlib
from setuptools import setup

# The directory containing this file
HERE = pathlib.Path(__file__).parent

# The text of the README file
README = (HERE / "README.md").read_text()

# This call to setup() does all the work
setup(
    name="PyDust",
<<<<<<< HEAD
    version="0.0.42",
=======
    version="0.0.43",
>>>>>>> b3364e2f
    description="PyDust",
    long_description=README,
    long_description_content_type="text/markdown",
    url="https://github.com/MondoAurora/pydust/dust",
    author="Zsolt Horvath",
    author_email="zsolte@gmail.com",
    license="Apache License 2.0",
    classifiers=[
        "License :: OSI Approved :: Apache Software License",
        "Intended Audience :: Developers",
        "Programming Language :: Python :: 3",
    ],
    packages=["dust","dust.persist","dust.httpservices"],
    include_package_data=True,
    install_requires=["pytz", "python-dateutil", "pyyaml", "jinja2", "requests", "mysql-connector-python", "deepdiff"]
)<|MERGE_RESOLUTION|>--- conflicted
+++ resolved
@@ -26,11 +26,7 @@
 # This call to setup() does all the work
 setup(
     name="PyDust",
-<<<<<<< HEAD
-    version="0.0.42",
-=======
     version="0.0.43",
->>>>>>> b3364e2f
     description="PyDust",
     long_description=README,
     long_description_content_type="text/markdown",
